--- conflicted
+++ resolved
@@ -157,32 +157,24 @@
 				}
 			}
 
-<<<<<<< HEAD
 			// Only setup certificate provider if no private key is provided
 			if keyPath == "" {
 				var idToken = c.String("id-token")
 				if idToken == "" {
-					var issuer = "https://oauth2.sigstore.dev/auth"
+					// Get OIDC issuer from signing config
+					oidcIssuer, err := root.SelectService(signingConfig.OIDCProviderURLs(), []uint32{1}, time.Now())
+					if err != nil {
+						return fmt.Errorf("failed to select OIDC issuer: %w", err)
+					}
+
 					var clientID = "sigstore"
-					token, err := oauthflow.OIDConnect(issuer, clientID, "", "", oauthflow.DefaultIDTokenGetter)
+					token, err := oauthflow.OIDConnect(oidcIssuer, clientID, "", "", oauthflow.DefaultIDTokenGetter)
 					if err != nil {
 						return fmt.Errorf("failed to get OIDC token: %w", err)
 					}
 					idToken = token.RawString
 				}
 				fulcioURL, err := root.SelectService(signingConfig.FulcioCertificateAuthorityURLs(), []uint32{1}, time.Now())
-=======
-			var idToken = c.String("id-token")
-			if idToken == "" {
-				// Get OIDC issuer from signing config
-				oidcIssuer, err := root.SelectService(signingConfig.OIDCProviderURLs(), []uint32{1}, time.Now())
-				if err != nil {
-					return fmt.Errorf("failed to select OIDC issuer: %w", err)
-				}
-
-				var clientID = "sigstore"
-				token, err := oauthflow.OIDConnect(oidcIssuer, clientID, "", "", oauthflow.DefaultIDTokenGetter)
->>>>>>> 10791424
 				if err != nil {
 					log.Fatal(err)
 				}
